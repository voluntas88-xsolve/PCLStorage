﻿using System;
using System.Collections.Generic;
using System.Collections.ObjectModel;
using System.Diagnostics;
using System.IO;
using System.Linq;
using System.Text;
using System.Threading.Tasks;
using Windows.Storage;

namespace PCLStorage
{
    /// <summary>
    /// Represents a folder in the <see cref="WinRTFileSystem"/>
    /// </summary>
    [DebuggerDisplay("Name = {Name}")]
	public class WinRTFolder : IFolder
	{
        private readonly IStorageFolder _wrappedFolder;
        private readonly bool _isRootFolder;

        /// <summary>
        /// Creates a new <see cref="WinRTFolder"/>
        /// </summary>
        /// <param name="wrappedFolder">The WinRT <see cref="IStorageFolder"/> to wrap</param>
        public WinRTFolder(IStorageFolder wrappedFolder)
        {
            _wrappedFolder = wrappedFolder;
            if (_wrappedFolder.Path == Windows.Storage.ApplicationData.Current.LocalFolder.Path ||
                _wrappedFolder.Path == Windows.Storage.ApplicationData.Current.RoamingFolder.Path)
            {
                _isRootFolder = true;
            }
            else
            {
                _isRootFolder = false;
            }
        }

        /// <summary>
        /// The name of the folder
        /// </summary>
		public string Name
		{
			get { return _wrappedFolder.Name; }
		}

        /// <summary>
        /// The "full path" of the folder, which should uniquely identify it within a given <see cref="IFileSystem"/>
        /// </summary>
		public string Path
		{
			get { return _wrappedFolder.Path; }
		}

        /// <summary>
        /// Creates a file in this folder
        /// </summary>
        /// <param name="desiredName">The name of the file to create</param>
        /// <param name="option">Specifies how to behave if the specified file already exists</param>
        /// <returns>The newly created file</returns>
		public async Task<IFile> CreateFileAsync(string desiredName, CreationCollisionOption option)
		{
            await EnsureExistsAsync().ConfigureAwait(false);
            StorageFile wrtFile;
            try
            {
                wrtFile = await _wrappedFolder.CreateFileAsync(desiredName, GetWinRTCreationCollisionOption(option)).AsTask().ConfigureAwait(false);
            }
            catch (Exception ex)
            {
                if (ex.HResult == -2147024713) // 0x800700B7
                {
                    //  File already exists (and potentially other failures, not sure what the HResult represents)
                    throw new IOException(ex.Message, ex);
                }
                throw;
            }
			return new WinRTFile(wrtFile);
		}

        /// <summary>
        /// Gets a file in this folder
        /// </summary>
        /// <param name="name">The name of the file to get</param>
        /// <returns>The requested file, or null if it does not exist</returns>
<<<<<<< HEAD
        public async Task<IFile> GetFileAsync(string name)
        {
            await EnsureExistsAsync();
            try
            {
                var wrtFile = await _wrappedFolder.GetFileAsync(name);
                return new WinRTFile(wrtFile);
            }
            catch (FileNotFoundException ex)
            {
                throw new Exceptions.FileNotFoundException(ex.Message, ex);
            }
        }
=======
		public async Task<IFile> GetFileAsync(string name)
		{
            await EnsureExistsAsync().ConfigureAwait(false);
            var wrtFile = await _wrappedFolder.GetFileAsync(name).AsTask().ConfigureAwait(false);
			return new WinRTFile(wrtFile);
		}
>>>>>>> f80fa377

        /// <summary>
        /// Gets a list of the files in this folder
        /// </summary>
        /// <returns>A list of the files in the folder</returns>
		public async Task<IList<IFile>> GetFilesAsync()
		{
            await EnsureExistsAsync().ConfigureAwait(false);
            var wrtFiles = await _wrappedFolder.GetFilesAsync().AsTask().ConfigureAwait(false);
			var files = wrtFiles.Select(f => new WinRTFile(f)).ToList<IFile>();
			return new ReadOnlyCollection<IFile>(files);
		}

        /// <summary>
        /// Creates a subfolder in this folder
        /// </summary>
        /// <param name="desiredName">The name of the folder to create</param>
        /// <param name="option">Specifies how to behave if the specified folder already exists</param>
        /// <returns>The newly created folder</returns>
		public async Task<IFolder> CreateFolderAsync(string desiredName, CreationCollisionOption option)
		{
            await EnsureExistsAsync().ConfigureAwait(false);
			StorageFolder wrtFolder;
            try
            {
                wrtFolder = await _wrappedFolder.CreateFolderAsync(desiredName, GetWinRTCreationCollisionOption(option)).AsTask().ConfigureAwait(false);
            }
            catch (Exception ex)
            {
                if (ex.HResult == -2147024713) // 0x800700B7
                {
                    //  Folder already exists (and potentially other failures, not sure what the HResult represents)
                    throw new IOException(ex.Message, ex);
                }
                throw;
            }
			return new WinRTFolder(wrtFolder);
		}

        /// <summary>
        /// Gets a subfolder in this folder
        /// </summary>
        /// <param name="name">The name of the folder to get</param>
        /// <returns>The requested folder, or null if it does not exist</returns>
		public async Task<IFolder> GetFolderAsync(string name)
		{
            await EnsureExistsAsync().ConfigureAwait(false);
			StorageFolder wrtFolder;
            try
            {
                wrtFolder = await _wrappedFolder.GetFolderAsync(name).AsTask().ConfigureAwait(false);
            }
            catch (FileNotFoundException ex)
            {
                //  Folder does not exist
                throw new Exceptions.DirectoryNotFoundException(ex.Message, ex);
            }
			return new WinRTFolder(wrtFolder);
		}

        /// <summary>
        /// Gets a list of subfolders in this folder
        /// </summary>
        /// <returns>A list of subfolders in the folder</returns>
		public async Task<IList<IFolder>> GetFoldersAsync()
		{
            await EnsureExistsAsync().ConfigureAwait(false);
            var wrtFolders = await _wrappedFolder.GetFoldersAsync().AsTask().ConfigureAwait(false);
			var folders = wrtFolders.Select(f => new WinRTFolder(f)).ToList<IFolder>();
			return new ReadOnlyCollection<IFolder>(folders);
		}

        /// <summary>
        /// Checks whether a folder or file exists at the given location.
        /// </summary>
        /// <param name="name">The name of the file or folder to check for.</param>
        /// <returns>
        /// A task whose result is the result of the existence check.
        /// </returns>
        public async Task<ExistenceCheckResult> CheckExistsAsync(string name)
        {
            if (string.IsNullOrEmpty(name))
            {
                throw new ArgumentException();
            }

            // WinRT does not expose an Exists method, so we have to
            // try accessing the entity to see if it succeeds.
            // We could code this up with a catch block, but that means
            // that a file existence check requires first chance exceptions
            // are thrown and caught, which *can* slow the app down,
            // and also bugs the developer who is debugging the app.
            // So we just avoid all exceptions being *thrown*
            // by checking for exception objects carefully.
            var result = await _wrappedFolder.GetItemAsync(name).AsTaskNoThrow();
            if (result.IsFaulted)
            {
                if (result.Exception.InnerException is FileNotFoundException)
                {
                    return ExistenceCheckResult.NotFound;
                }
                else
                {
                    // rethrow unexpected exceptions.
                    result.GetAwaiter().GetResult();
                    throw result.Exception; // shouldn't reach here anyway.
                }
            }
            else if (result.IsCanceled)
            {
                throw new OperationCanceledException();
            }
            else
            {
                IStorageItem storageItem = result.Result;
                if (storageItem.IsOfType(StorageItemTypes.File)) {
                    return ExistenceCheckResult.FileExists;
                }
                else if (storageItem.IsOfType(StorageItemTypes.Folder))
                {
                    return ExistenceCheckResult.FolderExists;
                }
                else
                {
                    return ExistenceCheckResult.NotFound;
                }
            }
        }

        /// <summary>
        /// Deletes this folder and all of its contents
        /// </summary>
        /// <returns>A task which will complete after the folder is deleted</returns>
		public async Task DeleteAsync()
		{
            await EnsureExistsAsync().ConfigureAwait(false);

            if (_isRootFolder)
            {
                throw new IOException("Cannot delete root storage folder.");
            }

            await _wrappedFolder.DeleteAsync().AsTask().ConfigureAwait(false);
		}

		Windows.Storage.CreationCollisionOption GetWinRTCreationCollisionOption(CreationCollisionOption option)
		{
			if (option == CreationCollisionOption.GenerateUniqueName)
			{
				return Windows.Storage.CreationCollisionOption.GenerateUniqueName;
			}
			else if (option == CreationCollisionOption.ReplaceExisting)
			{
				return Windows.Storage.CreationCollisionOption.ReplaceExisting;
			}
			else if (option == CreationCollisionOption.FailIfExists)
			{
				return Windows.Storage.CreationCollisionOption.FailIfExists;
			}
			else if (option == CreationCollisionOption.OpenIfExists)
			{
				return Windows.Storage.CreationCollisionOption.OpenIfExists;
			}
			else
			{
				throw new ArgumentException("Unrecognized CreationCollisionOption value: " + option);
			}
		}

        async Task EnsureExistsAsync()
        {
            try
            {
                await StorageFolder.GetFolderFromPathAsync(Path).AsTask().ConfigureAwait(false);
            }
            catch (FileNotFoundException ex)
            {
                //  Folder does not exist
                throw new Exceptions.DirectoryNotFoundException(ex.Message, ex);
            }
        }
	}
}<|MERGE_RESOLUTION|>--- conflicted
+++ resolved
@@ -84,13 +84,12 @@
         /// </summary>
         /// <param name="name">The name of the file to get</param>
         /// <returns>The requested file, or null if it does not exist</returns>
-<<<<<<< HEAD
         public async Task<IFile> GetFileAsync(string name)
         {
-            await EnsureExistsAsync();
-            try
-            {
-                var wrtFile = await _wrappedFolder.GetFileAsync(name);
+            await EnsureExistsAsync().ConfigureAwait(false);
+            try
+            {
+                var wrtFile = await _wrappedFolder.GetFileAsync(name).AsTask().ConfigureAwait(false);
                 return new WinRTFile(wrtFile);
             }
             catch (FileNotFoundException ex)
@@ -98,14 +97,6 @@
                 throw new Exceptions.FileNotFoundException(ex.Message, ex);
             }
         }
-=======
-		public async Task<IFile> GetFileAsync(string name)
-		{
-            await EnsureExistsAsync().ConfigureAwait(false);
-            var wrtFile = await _wrappedFolder.GetFileAsync(name).AsTask().ConfigureAwait(false);
-			return new WinRTFile(wrtFile);
-		}
->>>>>>> f80fa377
 
         /// <summary>
         /// Gets a list of the files in this folder
